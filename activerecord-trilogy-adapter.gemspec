--- conflicted
+++ resolved
@@ -18,13 +18,8 @@
     "bug_tracker_uri" => "https://github.com/github/activerecord-trilogy-adapter/issues"
   }
 
-<<<<<<< HEAD
-  spec.add_dependency "trilogy", ">= 2.1.1"
+  spec.add_dependency "trilogy", ">= 2.3.0"
   spec.add_dependency "activerecord", ">= 7.0"
-=======
-  spec.add_dependency "trilogy", ">= 2.3.0"
-  spec.add_dependency "activerecord", "~> 7.1.a"
->>>>>>> c78dd4b4
   spec.add_development_dependency "minitest", "~> 5.11"
   spec.add_development_dependency "minitest-focus", "~> 1.1"
   spec.add_development_dependency "pry", "~> 0.10"
